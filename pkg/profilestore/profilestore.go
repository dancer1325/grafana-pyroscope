--- conflicted
+++ resolved
@@ -51,18 +51,16 @@
 		storageActiveMemory = int64(512 * 1024 * 1024)
 	)
 
-	var (
-		metaDataPath, profileDataPath string
-	)
+	var metaDataPath, profileDataPath string
 
 	if cfg != nil && cfg.DataPath != "" {
 		level.Info(logger).Log("msg", "initilizing persistent profile-store", "data-path", cfg.DataPath)
 		metaDataPath = filepath.Join(cfg.DataPath, "metastore-v1")
 		profileDataPath = filepath.Join(cfg.DataPath, "profilestore-v1")
-		if err := os.MkdirAll(metaDataPath, 0755); err != nil {
+		if err := os.MkdirAll(metaDataPath, 0o755); err != nil {
 			return nil, err
 		}
-		if err := os.MkdirAll(profileDataPath, 0755); err != nil {
+		if err := os.MkdirAll(profileDataPath, 0o755); err != nil {
 			return nil, err
 		}
 	}
@@ -168,7 +166,6 @@
 	return nil
 }
 
-<<<<<<< HEAD
 func (ps *ProfileStore) TableProvider() *arcticdb.DBTableProvider {
 	tb, err := ps.col.DB("fire")
 	if err != nil {
@@ -177,10 +174,10 @@
 	return tb.TableProvider()
 }
 
-func (ps *ProfileStore) MetaStore() metastore.ProfileMetaStore {
+func (ps *ProfileStore) MetaStore() parcametastore.ProfileMetaStore {
 	return ps.metaStore
-=======
+}
+
 func (ps *ProfileStore) Table() *arcticdb.Table {
 	return ps.table
->>>>>>> ca8994ac
 }