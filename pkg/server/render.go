package server

import (
	"errors"
	"fmt"
	"net/http"
	"strconv"
	"time"

	"github.com/sirupsen/logrus"
	"google.golang.org/protobuf/proto"

	"github.com/pyroscope-io/pyroscope/pkg/flameql"
	"github.com/pyroscope-io/pyroscope/pkg/history"
	"github.com/pyroscope-io/pyroscope/pkg/model"
	"github.com/pyroscope-io/pyroscope/pkg/server/httputils"
	"github.com/pyroscope-io/pyroscope/pkg/service"
	"github.com/pyroscope-io/pyroscope/pkg/storage"
	"github.com/pyroscope-io/pyroscope/pkg/storage/segment"
	"github.com/pyroscope-io/pyroscope/pkg/storage/tree"
	"github.com/pyroscope-io/pyroscope/pkg/structs/flamebearer"
	"github.com/pyroscope-io/pyroscope/pkg/util/attime"
)

var (
	errUnknownFormat         = errors.New("unknown format")
	errLabelIsRequired       = errors.New("label parameter is required")
	errNoData                = errors.New("no data")
	errTimeParamsAreRequired = errors.New("leftFrom,leftUntil,rightFrom,rightUntil are required")
)

type renderParams struct {
	format   string
	maxNodes int
	gi       *storage.GetInput

	leftStartTime time.Time
	leftEndTime   time.Time
	rghtStartTime time.Time
	rghtEndTime   time.Time
}

type renderMetadataResponse struct {
	flamebearer.FlamebearerMetadataV1
	AppName   string `json:"appName"`
	StartTime int64  `json:"startTime"`
	EndTime   int64  `json:"endTime"`
	Query     string `json:"query"`
	MaxNodes  int    `json:"maxNodes"`
}

<<<<<<< HEAD
type annotationsResponse struct {
	AppName   string `json:"appName"`
	Content   string `json:"content"`
	Timestamp int64  `json:"timestamp"`
}
type RenderResponse struct {
=======
type renderResponse struct {
>>>>>>> a87c7465
	flamebearer.FlamebearerProfile
	Metadata    renderMetadataResponse `json:"metadata"`
	Annotations []annotationsResponse  `json:"annotations"`
}

type RenderHandler struct {
	log                *logrus.Logger
	storage            storage.Getter
	dir                http.FileSystem
	stats              StatsReceiver
	maxNodesDefault    int
	httpUtils          httputils.Utils
	historyMgr         history.Manager
	annotationsService service.AnnotationsService
}

func (ctrl *Controller) renderHandler() http.HandlerFunc {
	return NewRenderHandler(ctrl.log, ctrl.storage, ctrl.dir, ctrl, ctrl.config.MaxNodesRender, ctrl.httpUtils, ctrl.historyMgr, ctrl.annotationsService).ServeHTTP
}

//revive:disable:argument-limit TODO(petethepig): we will refactor this later
func NewRenderHandler(
	l *logrus.Logger,
	s storage.Getter,
	dir http.FileSystem,
	stats StatsReceiver,
	maxNodesDefault int,
	httpUtils httputils.Utils,
	historyMgr history.Manager,
	annotationsService service.AnnotationsService,
) *RenderHandler {
	return &RenderHandler{
		log:                l,
		storage:            s,
		dir:                dir,
		stats:              stats,
		maxNodesDefault:    maxNodesDefault,
		httpUtils:          httpUtils,
		historyMgr:         historyMgr,
		annotationsService: annotationsService,
	}
}

func (rh *RenderHandler) ServeHTTP(w http.ResponseWriter, r *http.Request) {
	var p renderParams
	if err := rh.renderParametersFromRequest(r, &p); err != nil {
		rh.httpUtils.WriteInvalidParameterError(r, w, err)
		return
	}

	if err := expectFormats(p.format); err != nil {
		rh.httpUtils.WriteInvalidParameterError(r, w, errUnknownFormat)
		return
	}

	out, err := rh.storage.Get(r.Context(), p.gi)
	var appName string
	if p.gi.Key != nil {
		appName = p.gi.Key.AppName()
	} else if p.gi.Query != nil {
		appName = p.gi.Query.AppName
	}
	filename := fmt.Sprintf("%v %v", appName, p.gi.StartTime.UTC().Format(time.RFC3339))
	rh.stats.StatsInc("render")
	if err != nil {
		rh.httpUtils.WriteInternalServerError(r, w, err, "failed to retrieve data")
		return
	}
	if out == nil {
		out = &storage.GetOutput{
			Tree:     tree.New(),
			Timeline: segment.GenerateTimeline(p.gi.StartTime, p.gi.EndTime),
		}
	}

	switch p.format {
	case "json":
		flame := flamebearer.NewProfile(filename, out, p.maxNodes)

		// Look up annotations
		annotations, err := rh.annotationsService.FindAnnotationsByTimeRange(r.Context(), appName, p.gi.StartTime, p.gi.EndTime)
		if err != nil {
			// TODO(eh-am): maybe we should just return empty annotations?
			rh.httpUtils.WriteInternalServerError(r, w, err, "failed to load annotations")
		}

		res := rh.mountRenderResponse(flame, appName, p.gi, p.maxNodes, annotations)
		rh.httpUtils.WriteResponseJSON(r, w, res)
	case "pprof":
		pprof := out.Tree.Pprof(&tree.PprofMetadata{
			// TODO(petethepig): not sure if this conversion is right
			Unit:      string(out.Units),
			StartTime: p.gi.StartTime,
		})
		out, err := proto.Marshal(pprof)
		if err == nil {
			rh.httpUtils.WriteResponseFile(r, w, fmt.Sprintf("%v.pprof", filename), out)
		} else {
			rh.httpUtils.WriteInternalServerError(r, w, err, "failed to serialize data")
		}
	case "collapsed":
		collapsed := out.Tree.Collapsed()
		rh.httpUtils.WriteResponseFile(r, w, fmt.Sprintf("%v.collapsed.txt", filename), []byte(collapsed))
	case "html":
		res := flamebearer.NewProfile(filename, out, p.maxNodes)
		w.Header().Add("Content-Type", "text/html")
		if err := flamebearer.FlamebearerToStandaloneHTML(&res, rh.dir, w); err != nil {
			rh.httpUtils.WriteJSONEncodeError(r, w, err)
			return
		}
	}
}

// Enhance the flamebearer with a few additional fields the UI requires
<<<<<<< HEAD
func (*RenderHandler) mountRenderResponse(flame flamebearer.FlamebearerProfile, appName string, gi *storage.GetInput, maxNodes int, annotations []model.Annotation) RenderResponse {
=======
func (*RenderHandler) mountRenderResponse(flame flamebearer.FlamebearerProfile, appName string, gi *storage.GetInput, maxNodes int) renderResponse {
>>>>>>> a87c7465
	metadata := renderMetadataResponse{
		FlamebearerMetadataV1: flame.Metadata,
		AppName:               appName,
		StartTime:             gi.StartTime.Unix(),
		EndTime:               gi.EndTime.Unix(),
		Query:                 gi.Query.String(),
		MaxNodes:              maxNodes,
	}
<<<<<<< HEAD

	annotationsResp := make([]annotationsResponse, len(annotations))
	for i, an := range annotations {
		annotationsResp[i] = annotationsResponse{
			Content:   an.Content,
			Timestamp: an.From.Unix(),
		}
	}

	renderResponse := RenderResponse{
		flame,
		metadata,
		annotationsResp,
=======
	return renderResponse{
		FlamebearerProfile: flame,
		Metadata:           metadata,
>>>>>>> a87c7465
	}
}

func (rh *RenderHandler) renderParametersFromRequest(r *http.Request, p *renderParams) error {
	v := r.URL.Query()
	p.gi = new(storage.GetInput)

	k := v.Get("name")
	q := v.Get("query")
	p.gi.GroupBy = v.Get("groupBy")

	switch {
	case k == "" && q == "":
		return fmt.Errorf("'query' or 'name' parameter is required")
	case k != "":
		sk, err := segment.ParseKey(k)
		if err != nil {
			return fmt.Errorf("name: parsing storage key: %w", err)
		}
		p.gi.Key = sk
	case q != "":
		qry, err := flameql.ParseQuery(q)
		if err != nil {
			return fmt.Errorf("query: %w", err)
		}
		p.gi.Query = qry
	}

	p.maxNodes = rh.maxNodesDefault
	if mn, err := strconv.Atoi(v.Get("max-nodes")); err == nil && mn > 0 {
		p.maxNodes = mn
	}
	if mn, err := strconv.Atoi(v.Get("maxNodes")); err == nil && mn > 0 {
		p.maxNodes = mn
	}

	p.gi.StartTime = attime.Parse(v.Get("from"))
	p.gi.EndTime = attime.Parse(v.Get("until"))
	p.format = v.Get("format")

	return expectFormats(p.format)
}<|MERGE_RESOLUTION|>--- conflicted
+++ resolved
@@ -49,16 +49,12 @@
 	MaxNodes  int    `json:"maxNodes"`
 }
 
-<<<<<<< HEAD
 type annotationsResponse struct {
 	AppName   string `json:"appName"`
 	Content   string `json:"content"`
 	Timestamp int64  `json:"timestamp"`
 }
 type RenderResponse struct {
-=======
-type renderResponse struct {
->>>>>>> a87c7465
 	flamebearer.FlamebearerProfile
 	Metadata    renderMetadataResponse `json:"metadata"`
 	Annotations []annotationsResponse  `json:"annotations"`
@@ -173,11 +169,7 @@
 }
 
 // Enhance the flamebearer with a few additional fields the UI requires
-<<<<<<< HEAD
 func (*RenderHandler) mountRenderResponse(flame flamebearer.FlamebearerProfile, appName string, gi *storage.GetInput, maxNodes int, annotations []model.Annotation) RenderResponse {
-=======
-func (*RenderHandler) mountRenderResponse(flame flamebearer.FlamebearerProfile, appName string, gi *storage.GetInput, maxNodes int) renderResponse {
->>>>>>> a87c7465
 	metadata := renderMetadataResponse{
 		FlamebearerMetadataV1: flame.Metadata,
 		AppName:               appName,
@@ -186,7 +178,6 @@
 		Query:                 gi.Query.String(),
 		MaxNodes:              maxNodes,
 	}
-<<<<<<< HEAD
 
 	annotationsResp := make([]annotationsResponse, len(annotations))
 	for i, an := range annotations {
@@ -196,15 +187,10 @@
 		}
 	}
 
-	renderResponse := RenderResponse{
-		flame,
-		metadata,
-		annotationsResp,
-=======
-	return renderResponse{
+	return RenderResponse{
 		FlamebearerProfile: flame,
 		Metadata:           metadata,
->>>>>>> a87c7465
+		Annotations:        annotationsResp,
 	}
 }
 
