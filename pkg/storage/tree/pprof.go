package tree

import (
	"time"
)

type SampleTypeConfig struct {
	Units       string `json:"units,omitempty" yaml:"units,omitempty"`
	DisplayName string `json:"display-name,omitempty" yaml:"display-name,omitempty"`
	Aggregation string `json:"aggregation,omitempty" yaml:"aggregation,omitempty"`
	Cumulative  bool   `json:"cumulative,omitempty" yaml:"cumulative,omitempty"`
	Sampled     bool   `json:"sampled,omitempty" yaml:"sampled,omitempty"`
}

// DefaultSampleTypeMapping contains default settings for every
// supported pprof sample type. These settings are required to build
// a proper storage.PutInput payload.
//
// TODO(kolesnikovae): We should find a way to eliminate collisions.
//
//  For example, both Go 'block' and 'mutex' profiles have
//  'contentions' and 'delay' sample types - this means we can't
//  override display name of the profile types and they would
//  be indistinguishable for the server.
//
//  The keys should have the following structure:
//  	{origin}.{profile_type}.{sample_type}
//
//  Example names (can be a reserved label, e.g __type__):
//    * go.cpu.samples
//    * go.block.delay
//    * go.mutex.delay
//    * nodejs.heap.objects
//
// Another problem is that in pull mode we don't have spy-name,
// therefore we should solve this problem first.
var DefaultSampleTypeMapping = map[string]*SampleTypeConfig{
	// Sample types specific to Go.
	"samples": {
		DisplayName: "cpu",
		Units:       "samples",
		Sampled:     true,
	},
	"inuse_objects": {
		Units:       "objects",
		Aggregation: "average",
	},
	"alloc_objects": {
		Units:      "objects",
		Cumulative: true,
	},
	"inuse_space": {
		Units:       "bytes",
		Aggregation: "average",
	},
	"alloc_space": {
		Units:      "bytes",
		Cumulative: true,
	},
<<<<<<< HEAD
=======

	// Sample types specific to pprof-nodejs.
>>>>>>> 0be4a2e0
	"sample": {
		DisplayName: "cpu",
		Units:       "samples",
		Sampled:     true,
	},
	"objects": {
		Units:      "objects",
		Cumulative: true,
	},
	"space": {
		Units:      "bytes",
		Cumulative: true,
	},
}

type pprof struct {
	locations map[string]uint64
	functions map[string]uint64
	strings   map[string]int64
	profile   *Profile
}

type PprofMetadata struct {
	Type      string
	Unit      string
	StartTime time.Time
	Duration  time.Duration
}

func (t *Tree) Pprof(metadata *PprofMetadata) *Profile {
	t.RLock()
	defer t.RUnlock()

	p := &pprof{
		locations: make(map[string]uint64),
		functions: make(map[string]uint64),
		strings:   make(map[string]int64),
		profile: &Profile{
			StringTable: []string{""},
		},
	}

	p.profile.SampleType = []*ValueType{{Type: p.newString(metadata.Type), Unit: p.newString(metadata.Unit)}}
	p.profile.TimeNanos = metadata.StartTime.UnixNano()
	p.profile.DurationNanos = metadata.Duration.Nanoseconds()
	t.IterateStacks(func(name string, self uint64, stack []string) {
		value := []int64{int64(self)}
		loc := []uint64{}
		for _, l := range stack {
			loc = append(loc, p.newLocation(l))
		}
		sample := &Sample{LocationId: loc, Value: value}
		p.profile.Sample = append(p.profile.Sample, sample)
	})

	return p.profile
}

func (p *pprof) newString(value string) int64 {
	id, ok := p.strings[value]
	if !ok {
		id = int64(len(p.profile.StringTable))
		p.profile.StringTable = append(p.profile.StringTable, value)
		p.strings[value] = id
	}
	return id
}

func (p *pprof) newLocation(location string) uint64 {
	id, ok := p.locations[location]
	if !ok {
		id = uint64(len(p.profile.Location) + 1)
		newLoc := &Location{
			Id:   id,
			Line: []*Line{{FunctionId: p.newFunction(location)}},
		}
		p.profile.Location = append(p.profile.Location, newLoc)
		p.locations[location] = newLoc.Id
	}
	return id
}

func (p *pprof) newFunction(function string) uint64 {
	id, ok := p.functions[function]
	if !ok {
		id = uint64(len(p.profile.Function) + 1)
		name := p.newString(function)
		newFn := &Function{
			Id:         id,
			Name:       name,
			SystemName: name,
		}
		p.functions[function] = id
		p.profile.Function = append(p.profile.Function, newFn)
	}
	return id
}<|MERGE_RESOLUTION|>--- conflicted
+++ resolved
@@ -57,11 +57,8 @@
 		Units:      "bytes",
 		Cumulative: true,
 	},
-<<<<<<< HEAD
-=======
 
 	// Sample types specific to pprof-nodejs.
->>>>>>> 0be4a2e0
 	"sample": {
 		DisplayName: "cpu",
 		Units:       "samples",
